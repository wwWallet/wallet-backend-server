--- conflicted
+++ resolved
@@ -11,15 +11,10 @@
 import { OpenidCredentialReceiving, OutboundCommunication, WalletKeystore, WalletKeystoreErr } from "./interfaces";
 import { TYPES } from "./types";
 import { OutboundRequest } from "./types/OutboundRequest";
-<<<<<<< HEAD
-import { getUserByDID } from "../entities/user.entity";
-import { z } from 'zod';
-=======
 import { getAllVerifiableCredentials } from "../entities/VerifiableCredential.entity";
 import { createVerifiablePresentation } from "../entities/VerifiablePresentation.entity";
-import { getUserByUsername } from "../entities/user.entity";
-
->>>>>>> ae339b1b
+import { getUserByDID } from "../entities/user.entity";
+
 
 type PresentationDefinition = {
 	id: string,
@@ -80,16 +75,9 @@
 	) { }
 
 
-<<<<<<< HEAD
-	async handleRequest(userDid: string, requestURL: string): Promise<OutboundRequest> {
-		try {
-			const { redirect_to } = await this.parseIdTokenRequest(userDid, requestURL);
-			return { redirect_to: redirect_to }
-=======
-	async handleRequest(username: string, requestURL: string): Promise<Result<OutboundRequest, void>> {
-		try {
-			return await this.parseIdTokenRequest(username, requestURL);
->>>>>>> ae339b1b
+	async handleRequest(userDid: string, requestURL: string): Promise<Result<OutboundRequest, void>> {
+		try {
+			return await this.parseIdTokenRequest(userDid, requestURL);
 		}
 		catch(err) {
 		}
@@ -102,13 +90,8 @@
 			const jsonParams = Object.fromEntries(paramEntries);
 			authorizationRequestSchema.parse(jsonParams); // will throw error if input is not conforming to the schema
 
-<<<<<<< HEAD
 			const { conformantCredentialsMap, verifierDomainName } = await this.parseAuthorizationRequest(userDid, requestURL);
-			return {
-=======
-			const { conformantCredentialsMap, verifierDomainName } = await this.parseAuthorizationRequest(username, requestURL);
 			return Ok({
->>>>>>> ae339b1b
 				conformantCredentialsMap: conformantCredentialsMap,
 				verifierDomainName: verifierDomainName
 			});
@@ -121,16 +104,9 @@
 	}
 
 
-<<<<<<< HEAD
-	async sendResponse(userDid: string, selection: Map<string, string>): Promise<{ redirect_to?: string, error?: Error }> {
-		try {
-			const { redirect_to } = await this.generateAuthorizationResponse(userDid, selection)
-			return { redirect_to };
-=======
-	async sendResponse(username: string, selection: Map<string, string>): Promise<Result<{ redirect_to?: string, error?: Error }, void>> {
-		try {
-			return await this.generateAuthorizationResponse(username, selection)
->>>>>>> ae339b1b
+	async sendResponse(userDid: string, selection: Map<string, string>): Promise<Result<{ redirect_to?: string, error?: Error }, void>> {
+		try {
+			return await this.generateAuthorizationResponse(userDid, selection)
 		}
 		catch(err) {
 			console.error("Failed to generate authorization response.\nError details: ", err);
@@ -141,15 +117,9 @@
 
 
 
-<<<<<<< HEAD
-	private async parseIdTokenRequest(userDid: string, authorizationRequestURL: string): Promise<{ redirect_to: string }> {
+	private async parseIdTokenRequest(userDid: string, authorizationRequestURL: string): Promise<Result<{ redirect_to: string }, void>> {
 		console.log("parseIdTokenRequest userDid:", userDid)
 		const { issuer_state } = await this.OpenidCredentialReceivingService.getIssuerState(userDid);
-=======
-	private async parseIdTokenRequest(username: string, authorizationRequestURL: string): Promise<Result<{ redirect_to: string }, void>> {
-		console.log("Username2: ", username)
-		const { issuer_state } = await this.OpenidCredentialReceivingService.getIssuerState(username);
->>>>>>> ae339b1b
 
 		let client_id: string,
 			redirect_uri: string,
@@ -185,7 +155,7 @@
 			nonce,
 			redirect_uri
 		});
-		const idTokenResult = await this.walletKeystore.createIdToken(username, nonce, client_id);
+		const idTokenResult = await this.walletKeystore.createIdToken(userDid, nonce, client_id);
 
 		if (!idTokenResult.ok) {
 			if (idTokenResult.val === WalletKeystoreErr.KEYS_UNAVAILABLE) {
@@ -193,11 +163,7 @@
 			}
 		}
 
-<<<<<<< HEAD
-		const { id_token } = await this.walletKeystore.createIdToken(userDid, nonce, client_id);
-=======
 		const { id_token } = idTokenResult.val;
->>>>>>> ae339b1b
 		// const id_token = await new SignJWT({ nonce: nonce })
 		// 	.setAudience(client_id)
 		// 	.setIssuedAt()
@@ -360,23 +326,11 @@
 	}
 
 
-<<<<<<< HEAD
-	private async generateVerifiablePresentation(selectedVC: string[], userDid: string): Promise<string> {
+	private async generateVerifiablePresentation(selectedVC: string[], userDid: string): Promise<Result<string, void>> {
 		const fetchedState = this.states.get(userDid);
 		console.log(fetchedState);
 		const {audience, nonce} = fetchedState;
-		const { vpjwt } = await this.walletKeystore.signJwtPresentation(userDid, nonce, audience, selectedVC)
-		return vpjwt;
-	}
-	
-	private async generateAuthorizationResponse(userDid: string, selection: Map<string, string>): Promise<{ redirect_to: string }> {
-		console.log("generateAuthorizationResponse userDid = ", userDid)
-=======
-	private async generateVerifiablePresentation(selectedVC: string[], username: string): Promise<Result<string, void>> {
-		const fetchedState = this.states.get(username);
-		console.log(fetchedState);
-		const {audience, nonce} = fetchedState;
-		const result = await this.walletKeystore.signJwtPresentation(username, nonce, audience, selectedVC);
+		const result = await this.walletKeystore.signJwtPresentation(userDid, nonce, audience, selectedVC);
 		if (!result.ok) {
 			return Err.EMPTY;
 		}
@@ -384,9 +338,8 @@
 		return Ok(vpjwt);
 	}
 	
-	private async generateAuthorizationResponse(username: string, selection: Map<string, string>): Promise<Result<{ redirect_to: string }, void>> {
-		console.log("Response username = ", username)
->>>>>>> ae339b1b
+	private async generateAuthorizationResponse(userDid: string, selection: Map<string, string>): Promise<Result<{ redirect_to: string }, void>> {
+		console.log("generateAuthorizationResponse userDid = ", userDid)
 		const allSelectedCredentialIdentifiers = Array.from(selection.values());
 
 		const { did } = (await getUserByDID(userDid)).unwrap();
@@ -402,18 +355,13 @@
 		const filteredVCJwtList = filteredVCEntities.map((vc) => vc.credential);
 
 		try {
-			const vp_token_result = await this.generateVerifiablePresentation(filteredVCJwtList, username);
+			const vp_token_result = await this.generateVerifiablePresentation(filteredVCJwtList, userDid);
 			if (vp_token_result.err) {
 				return Err(vp_token_result.val);
 			}
 
-<<<<<<< HEAD
-			vp_token = await this.generateVerifiablePresentation(filteredVCJwtList, userDid);
+			const vp_token: string = vp_token_result.val as string;
 			const {presentation_definition, redirect_uri, state} = this.states.get(userDid);
-=======
-			const vp_token: string = vp_token_result.val as string;
-			const {presentation_definition, redirect_uri, state} = this.states.get(username);
->>>>>>> ae339b1b
 			// console.log("vp token = ", vp_token)
 			// console.log("Presentation definition from state is = ");
 			// console.dir(presentation_definition, { depth: null });
