import axios from "axios";
import { JSONPath } from "jsonpath-plus";
import base64url from "base64url";
import qs from "qs";
import { inject, injectable } from "inversify";
import "reflect-metadata";
import { z } from 'zod';
import { Err, Ok, Result } from "ts-results";

import { InputDescriptorType, Verify } from "@gunet/ssi-sdk";
import { OpenidCredentialReceiving, OutboundCommunication, WalletKeystore, WalletKeystoreErr, WalletKeystoreRequest } from "./interfaces";
import { TYPES } from "./types";
import { OutboundRequest } from "./types/OutboundRequest";
import { getAllVerifiableCredentials } from "../entities/VerifiableCredential.entity";
import { createVerifiablePresentation } from "../entities/VerifiablePresentation.entity";
import { getUserByDID } from "../entities/user.entity";
import { VerifierRegistryService } from "./VerifierRegistryService";
import { randomUUID } from "node:crypto";
import config from "../../config";


type PresentationDefinition = {
	id: string,
	input_descriptors: InputDescriptor[]
}


const authorizationRequestSchema = z.object({
	client_id: z.string(),
	response_type: z.string(),
	scope: z.string(),
	redirect_uri: z.string(),
	request: z.string().optional()
});


type InputDescriptor = {
	id: string,
	constraints: Constraint[],
	name?: string,
	purpose?: string,
	format?: any
}

type Constraint = {
	fields: Field[],
	limit_disclosure?: "required" | "preferred"
}

type Field = {
	path: string[],
	id?: string,
	purpose?: string,
	name?: string,
	filter?: string,
	optional?: boolean
}

type VerificationState = {
	holder_state?: string;
	presentation_definition?: PresentationDefinition;
	audience?: string;
	nonce?: string;
	redirect_uri?: string;
	state?: string;
}


@injectable()
export class OpenidForPresentationService implements OutboundCommunication {

	// key: did
	states = new Map<string, VerificationState>();



	constructor(
		@inject(TYPES.WalletKeystore) private walletKeystore: WalletKeystore,
		@inject(TYPES.VerifierRegistryService) private verifierRegistryService: VerifierRegistryService,
		@inject(TYPES.OpenidForCredentialIssuanceService) private OpenidCredentialReceivingService: OpenidCredentialReceiving
	) { }


<<<<<<< HEAD
	async handleRequest(userDid: string, requestURL: string, id_token: string | null): Promise<Result<OutboundRequest, WalletKeystoreRequest>> {
=======
	async initiateVerificationFlow(userDid: string, verifierId: number, scopeName: string): Promise<{ redirect_to?: string }> {
		const verifier = (await this.verifierRegistryService.getAllVerifiers()).filter(ver => ver.id == verifierId)[0];
		console.log("User did = ", userDid)
		const userFetchRes = await getUserByDID(userDid);
		if (userFetchRes.err) {
			return {};
		}
		const holder_state = randomUUID();
		this.states.set(userDid, { holder_state });

		const user = userFetchRes.unwrap();
		const url = new URL(verifier.url);
		url.searchParams.append("scope", "openid " + scopeName);
		url.searchParams.append("redirect_uri", config.walletClientUrl);
		url.searchParams.append("client_id", user.did);
		url.searchParams.append("response_type", "code");
		url.searchParams.append("state", holder_state);
		return { redirect_to: url.toString() };
	}

	async handleRequest(userDid: string, requestURL: string): Promise<Result<OutboundRequest, void>> {
>>>>>>> 9719f8e4
		try {
			return await this.parseIdTokenRequest(userDid, requestURL, id_token);
		}
		catch(err) {
		}

		try {
			const url = new URL(requestURL);
			const params = new URLSearchParams(url.search);
			const paramEntries = [...params.entries()];

			const jsonParams = Object.fromEntries(paramEntries);
			authorizationRequestSchema.parse(jsonParams); // will throw error if input is not conforming to the schema

			const { conformantCredentialsMap, verifierDomainName } = await this.parseAuthorizationRequest(userDid, requestURL);
			return Ok({
				conformantCredentialsMap: conformantCredentialsMap,
				verifierDomainName: verifierDomainName
			});
		}
		catch(err) {

		}

		return Ok({ });
	}


	async sendResponse(userDid: string, selection: Map<string, string>, vpjwt: string | null): Promise<Result<{ redirect_to?: string, error?: Error }, WalletKeystoreRequest>> {
		try {
			return await this.generateAuthorizationResponse(userDid, selection, vpjwt)
		}
		catch(err) {
			console.error("Failed to generate authorization response.\nError details: ", err);
			return Ok({ error: new Error("Failed to generate authorization response") });
		}
	}




	private async parseIdTokenRequest(userDid: string, authorizationRequestURL: string, id_token: string | null): Promise<Result<{ redirect_to: string }, WalletKeystoreRequest>> {
		console.log("parseIdTokenRequest userDid:", userDid)

		if (id_token) {
			const currentState = this.states.get(userDid);
			return Ok(await this.finishParseIdTokenRequest(userDid, currentState.state, currentState.redirect_uri, id_token));
		}

		let client_id: string,
			redirect_uri: string,
			nonce: string,
			presentation_definition: PresentationDefinition | null,
			state: string | null;

		console.log("Pure params = ", new URL(authorizationRequestURL))
		try {
			const searchParams = await this.authorizationRequestSearchParams(authorizationRequestURL);
			console.log("SEARCH params = ", searchParams)
			client_id = searchParams.client_id;
			redirect_uri = searchParams.redirect_uri;
			nonce = searchParams.nonce;
			presentation_definition = searchParams.presentation_definition
			state = searchParams.state;
		}
		catch(error) {
			throw new Error(`Error fetching authorization request search params: ${error}`);
		}

		if (presentation_definition) {
			throw "This is not an id token request"
		}

		const currentState = this.states.get(userDid);
		this.states.set(userDid, {
			...currentState,
			audience: client_id,
			nonce,
			redirect_uri,
			state,
		});
		const idTokenResult = await this.walletKeystore.createIdToken(userDid, nonce, client_id);
		if (idTokenResult.ok) {
			const { id_token } = idTokenResult.val;
			return Ok(await this.finishParseIdTokenRequest(userDid, state, redirect_uri, id_token));
		} else if (idTokenResult.val === WalletKeystoreErr.KEYS_UNAVAILABLE) {
			return Err({ action: "createIdToken", nonce, audience: client_id });
		}
	}

	private async finishParseIdTokenRequest(userDid: string, state: string, redirect_uri: string, id_token: string): Promise<{ redirect_to: string }> {
		// const id_token = await new SignJWT({ nonce: nonce })
		// 	.setAudience(client_id)
		// 	.setIssuedAt()
		// 	.setIssuer(did)
		// 	.setSubject(did)
		// 	.setExpirationTime('1h')
		// 	.setProtectedHeader({ kid: did+"#"+did.split(":")[2], typ: 'JWT', alg: walletKey.alg })
		// 	.sign(await importJWK(walletKey.privateKey, walletKey.alg));

		const { issuer_state } = await this.OpenidCredentialReceivingService.getIssuerState(userDid);

		const params = {
			id_token,
			state: state,
			issuer_state: issuer_state
		};

		console.log("Params = ", params)
		console.log("RedirectURI = ", redirect_uri)
		const encodedParams = qs.stringify(params);
		const { newLocation } = await axios.post(redirect_uri, encodedParams, { maxRedirects: 0, headers: { "Content-Type": "application/x-www-form-urlencoded" }})
			.then(success => {
				console.log("url = ", success.config.headers)
				console.log("body = ", success.data)
				console.log(success.status)
				const msg = {
					error: "Direct post error",
					error_description: "Failed to redirect after direct post"
				};
				console.error(msg);
				// console.log("Sucess = ", success.data)
				return { newLocation: null }
			})
			.catch(e => {
				console.log("ERR");
				console.log("UNKNOWN")
				if (e.response) {
					console.log("UNKNOWN = ", e.response.data)

					if (e.response.headers.location) {
						console.log("Loc: ", e.response.headers.location);
						const newLocation = e.response.headers.location as string;
						console.error("Body of Error = ", e.response.data)
						const url = new URL(newLocation)
						console.log("Pure url of loc: ", url)
						return { newLocation }
					}
					else {
						return { newLocation: null }
					}

				}
			});
		console.log("New loc : ", newLocation)
		// check if newLocation is null
		return { redirect_to: newLocation }
	}

	/**
	 * @throws
	 * @param userDid
	 * @param authorizationRequestURL 
	 * @returns 
	 */
	private async parseAuthorizationRequest(userDid: string, authorizationRequestURL: string): Promise<{conformantCredentialsMap: Map<string, string[]>, verifierDomainName: string}> {
		console.log("parseAuthorizationRequest userDid = ", userDid)
		const { did } = (await getUserByDID(userDid)).unwrap();
		let client_id: string,
				redirect_uri: string,
				nonce: string,
				presentation_definition: PresentationDefinition | null,
				state: string | null;
		try {
			console.log("All search params = ", new URL(authorizationRequestURL).searchParams)
			const params = new URL(authorizationRequestURL).searchParams;
			// const searchParams = await this.authorizationRequestSearchParams(authorizationRequestURL);
			client_id = params.get('client_id');
			redirect_uri = params.get('redirect_uri');
			nonce = params.get('nonce');
			state = params.get('state');
			presentation_definition = JSON.parse(params.get('presentation_definition'));
			if (!presentation_definition) {
				const url = params.get('presentation_definition_uri');
				try {
					presentation_definition = (await axios.get(url)).data;
				}
				catch(err) {
					throw "There is no way to get presentation definition";
				}

			}
		}
		catch(error) {
			throw new Error(`Error fetching authorization request search params: ${error}`);
		}
		
		this.states.set(userDid, {
			presentation_definition,
			audience: client_id,
			nonce,
			redirect_uri,
			state
		});


		console.log("State = ", this.states.get(userDid))


		console.log("Definition = ", presentation_definition)
		
		let descriptors: InputDescriptorType[];
		try {
			descriptors = JSONPath({
				path: "$.input_descriptors[*]",
				json: presentation_definition,
			}) as InputDescriptorType[];
		}
		catch(error) {
			throw new Error(`Error fetching input descriptors from presentation_definition: ${error}`);
		}

		try {
			const verifiableCredentialsRes = await getAllVerifiableCredentials(did);
			if (verifiableCredentialsRes.err) {
				throw "Failed to fetch credentials"
			}
			const vcList = verifiableCredentialsRes.unwrap();
			console.log("Descriptors = ")
			console.dir(descriptors, { depth: null });
			console.log("VC list size = ", vcList.length)


			const mapping = new Map<string, string[]>();
			for (const descriptor of descriptors) {
				console.log("Descriptor :")
				console.dir(descriptor, { depth: null })
				const conformingVcList = []
				for (const vc of vcList) {
					if (Verify.verifyVcJwtWithDescriptor(descriptor, vc.credential)) {
						conformingVcList.push(vc.credentialIdentifier);
					}
				}
				if (conformingVcList.length == 0) {
					// throw "No conformant credential was found for at least one descriptor";
					continue;
				}
				mapping.set(descriptor.id, [ ...conformingVcList ]);
			}
			const verifierDomainName = new URL(redirect_uri).hostname;
			if (mapping.size == 0) {
				console.info("Credentials don't satisfy any descriptor")
				throw "Credentials don't satisfy any descriptor"
			}
			console.log("Mapping = ", mapping)
			return { conformantCredentialsMap: mapping, verifierDomainName }
		}
		catch(error) {
			throw new Error(`Error verifying credentials meeting requirements from input_descriptors: ${error}`)
		}
	}


	private async generateVerifiablePresentation(selectedVC: string[], userDid: string, vpjwt: string | null): Promise<Result<string, WalletKeystoreRequest>> {
		if (vpjwt) {
			return Ok(vpjwt);
		}

		const fetchedState = this.states.get(userDid);
		console.log(fetchedState);
		const { audience, nonce } = fetchedState;
		const result = await this.walletKeystore.signJwtPresentation(userDid, nonce, audience, selectedVC);
		if (!result.ok) {
			return Err({
				action: "signJwtPresentation",
				nonce,
				audience,
				verifiableCredentials: selectedVC,
			});
		}

		return Ok(result.val.vpjwt);
	}

	private async generateAuthorizationResponse(userDid: string, selection: Map<string, string>, vpjwt: string | null): Promise<Result<{ redirect_to: string }, WalletKeystoreRequest>> {
		console.log("generateAuthorizationResponse userDid = ", userDid)
		const allSelectedCredentialIdentifiers = Array.from(selection.values());

		const { did } = (await getUserByDID(userDid)).unwrap();
		console.log("Verifiable credentials map = ", selection)
		let vcListRes = await getAllVerifiableCredentials(did);
		if (vcListRes.err) {
			throw "Failed to fetch credentials"
		}
		const filteredVCEntities = vcListRes.unwrap()
			.filter((vc) => 
				allSelectedCredentialIdentifiers.includes(vc.credentialIdentifier)
			);
		const filteredVCJwtList = filteredVCEntities.map((vc) => vc.credential);

		try {
			const vp_token_result = await this.generateVerifiablePresentation(filteredVCJwtList, userDid, vpjwt);
			if (vp_token_result.err) {
				return Err(vp_token_result.val);
			}

			const vp_token: string = vp_token_result.val as string;
			const {presentation_definition, redirect_uri, state} = this.states.get(userDid);
			// console.log("vp token = ", vp_token)
			// console.log("Presentation definition from state is = ");
			// console.dir(presentation_definition, { depth: null });
			const matchesPresentationDefinitionRes = await Verify.getMatchesForPresentationDefinition(vp_token, presentation_definition);
			if(matchesPresentationDefinitionRes == null) {
				throw new Error("Credentials presented do not match presentation definition requested");
			}
	
			const {presentationSubmission} = matchesPresentationDefinitionRes;
	
			// let counter = 0

			// for (let i = 0; i < presentationSubmission.descriptor_map.length; i++) {
			// 	presentationSubmission.descriptor_map[i].path_nested["id"] = `${randomUUID()}`
			// }
			console.log("Submission: ")
			console.dir(presentationSubmission, { depth: null });

			const directPostPayload = {
				vp_token: vp_token,
				presentation_submission: presentationSubmission,
				state: state
			};
			const { newLocation } = await axios.post(redirect_uri, qs.stringify(directPostPayload), {
				maxRedirects: 0,
				headers: {
					'Content-Type': 'application/x-www-form-urlencoded',
				}
			}).then(result => {
				return { newLocation: null }
			}).catch(e => {
				if (e.response) {
					console.log("Body of response = ", e.response.data)
					if (e.response.headers.location) { // if new location is defined
						console.log("Loc: ", e.response.headers.location);
						const newLocation = e.response.headers.location as string;
						console.error("Body of Error = ", e.response.data)
						const url = new URL(newLocation)
						console.log("Pure url of loc: ", url)
						const errorMsg = url.searchParams.get('error');
						const errorDesc = url.searchParams.get('error_description');
						console.log("error description = ", errorDesc)
						return { newLocation }
					}
					else {
						return { newLocation: null };
					}

				}
			});

			if (!newLocation) {
				throw "Direct post failed";
			}
			const vpPayload = JSON.parse(base64url.decode(vp_token.split('.')[1]));
			console.log("Credential identifiers = ", filteredVCEntities.map((vc) => vc.credentialIdentifier))
			createVerifiablePresentation({
				holderDID: did,
				issuanceDate: vpPayload.vp.issuanceDate,
				presentation: vp_token,
				includedVerifiableCredentialIdentifiers: filteredVCEntities.map((vc) => vc.credentialIdentifier),
				presentationIdentifier: vpPayload.jti,
				presentationSubmission: presentationSubmission,
				audience: new URL(vpPayload.aud).hostname,
				format: "jwt_vp"
			});


			return Ok({ redirect_to: newLocation });
		}
		catch(error) {
			throw new Error(`Error generating Verifiable Presentation: ${error}`);
		}
	}

	/**
	 * Extract a Presentation Definition contained in an Authorization Request URL.
	 * The Presentation Definition may be contained as a plain, uri-encoded JSON object in the presentation_definition parameter,
	 * or as the response of an API indicated on the presentation_definition_uri parameter.
	 * Usage of both presentation_definition and presentation_definition_uri parameters is invalid.
	 * The function checks which of the two url parameters is present, and handles fetching appropriately.
	 * After a presentation definition has been fetched, its validity is examined.
	 * If the presentation definition is valid, it is returned.
	 * @param authorizationRequestURL
	 * @returns PresentationDefinition
	 * @throws InvalidAuthorizationRequestURLError
	 * @throws InvalidPresentationDefinitionURIError
	 * @throws InvalidPresentationDefinitionError
	 */
	private async fetchPresentationDefinition(authorizationRequestURL: URL): Promise<PresentationDefinition> {

		const searchParams = authorizationRequestURL.searchParams;
		console.log("Params = ", searchParams)
		let presentation_definition = searchParams.get("presentation_definition");
		let presentation_definition_uri = searchParams.get("presentation_definition_uri");

		console.log("Presentation definition = ", presentation_definition)
		const request = searchParams.get("request");

		const requestPayload = request ? JSON.parse(base64url.decode(request.split('.')[1])) : null;
		if(requestPayload && requestPayload.presentation_definition)
			presentation_definition = requestPayload.presentation_definition;
		if(requestPayload && requestPayload.presentation_definition_uri)
			presentation_definition_uri = requestPayload.presentation_definition_uri;

		console.log(presentation_definition_uri, presentation_definition);

		if(presentation_definition && presentation_definition_uri) {
			const error = "Both presentation_definition and presentation_definition_uri parameters in authorization request URL";
			console.error(error);
			throw new Error(`Invalid Authorization Request URL: ${error}`);
		}

		if(!presentation_definition && !presentation_definition_uri) {
			const error = "Neither presentation_definition nor presentation_definition_uri parameters in authorization request URL";
			console.error(error);
			throw new Error(`Invalid Authorization Request URL: ${error}`);
		}

		let presentationDefinition: PresentationDefinition;
		if(presentation_definition) {
			presentationDefinition = JSON.parse(presentation_definition);
			console.log("Parsed presentation definition = " , presentationDefinition)
		}
		else {

			try {
				presentationDefinition = await this.fetchPresentationDefinitionUri(presentation_definition_uri);
			}
			catch(error) {
				console.error(`Error fetching presentation definition from URI: ${error}`);
				throw new Error(`Error fetching presentation definition from URI: ${error}`);
			}
		}

		// TODO: Check Presentation Definition validity
		return presentationDefinition;

	}

	private async fetchPresentationDefinitionUri(uri: string): Promise<PresentationDefinition> {

		// test if PresentationDefinitionUri is malformed string
		try {
			new URL(uri);
		}
		catch(error) {
			console.error(`Presentation Definition URI is invalid.`)
			throw new Error(`Invalid PresentationDefinitionURI: ${error}`);
		}

		const fetchPresentationDefinitionRes = await axios.get(uri.toString());
		if(fetchPresentationDefinitionRes.status !== 200) {
			console.error(`Error fetching Presentation Definition from URI: ${fetchPresentationDefinitionRes.data}`);
			throw new Error(`Error fetching Presentation Definition from URI`);
		}
		
		return fetchPresentationDefinitionRes.data;
	}


	/**
	 * Handle Authorization Request search Parameters.
	 * @param authorizationRequest a string of the authorization request URL
	 * @returns An object containing Authorization Request Parameters
	 */
	private async authorizationRequestSearchParams(authorizationRequest: string) {
	
		// let response_type, client_id, redirect_uri, scope, response_mode, presentation_definition, nonce;

		// Attempt to convert authorizationRequest to URL form, in order to parse searchparams easily
		// An error will be thrown if the URL is invalid
		let authorizationRequestUrl: URL;
		try {
			authorizationRequestUrl = new URL(authorizationRequest);
		}
		catch(error) {
			throw new Error(`Invalid Authorization Request URL: ${error}`);
		}

		// const variables are REQUIRED authorization request parameters and they must exist outside the "request" parameter
		const response_type = authorizationRequestUrl.searchParams.get("response_type");
		const client_id = authorizationRequestUrl.searchParams.get("client_id");
		const redirect_uri = authorizationRequestUrl.searchParams.get("redirect_uri");
		const scope = authorizationRequestUrl.searchParams.get("scope");
		let response_mode = authorizationRequestUrl.searchParams.get("response_mode");
		let nonce = authorizationRequestUrl.searchParams.get("nonce");
		let state = authorizationRequestUrl.searchParams.get("state") as string | null;
		let request_uri = authorizationRequestUrl.searchParams.get("request_uri") as string | null;
		const request = authorizationRequestUrl.searchParams.get("request");

	
		try {
			if(request) {
				let requestPayload: any;
				try {
					requestPayload = JSON.parse(base64url.decode(request.split('.')[1]));
				}
				catch(error) {
					throw new Error(`Invalid Request parameter: Request is not a jwt. Details: ${error}`);
				}

				if(requestPayload.response_type && requestPayload.response_type !== response_type) {
					throw new Error('Request JWT response_type and authorization request response_type search param do not match');
				}

				if(requestPayload.scope && requestPayload.scope !== scope) {
					throw new Error('Request JWT scope and authorization request scope search param do not match');
				}

				if(requestPayload.client_id && requestPayload.client_id !== client_id) {
					throw new Error('Request JWT client_id and authorization request client_id search param do not match');
				}

				if(requestPayload.redirect_uri && requestPayload.redirect_uri !== redirect_uri) {
					throw new Error('Request JWT redirect_uri and authorization request redirect_uri search param do not match');
				}

				if(requestPayload.response_mode)
					response_mode = requestPayload.response_mode;
				
				if(requestPayload.nonce)
					nonce = requestPayload.nonce
			}
		}
		catch(error) {
			throw new Error(`Error decoding request search parameter: ${error}`);
		}

		let presentation_definition: PresentationDefinition | null;
		try {
			presentation_definition = await this.fetchPresentationDefinition(authorizationRequestUrl);
		}
		catch(error) {
			console.error(`Error fetching Presentation Definition: ${error}`);
		}

		// Finally, check if all required variables have been given

		if(response_type !== "vp_token" && response_type !== "id_token") {
			console.error(`Expected response_type = vp_token or id_token, got ${response_type}`);
			throw new Error('Invalid response type');
		}

		if(client_id === null) {
			throw new Error('Client ID not given');
		}

		if(redirect_uri === null) {
			throw new Error('Redirect URI not given');
		}

		if(scope !== "openid") {
			console.error(`Expected scope = openid, got ${scope}`);
			throw new Error('Invalid scope');
		}

		if(response_mode !== "direct_post") {
			console.error(`Expected response_mode = direct_post, got ${response_mode}`);
			throw new Error('Invalid response mode');
		}

		if(nonce === null) {
			throw new Error('Nonce not given');
		}

		// if(!presentation_definition) {
		// 	throw new Error('Presentation Definition not given');
		// }

		return {
			client_id,
			response_type,
			scope,
			redirect_uri,
			response_mode,
			nonce,
			presentation_definition,
			state,
			request_uri
		}

	}

}<|MERGE_RESOLUTION|>--- conflicted
+++ resolved
@@ -80,10 +80,6 @@
 		@inject(TYPES.OpenidForCredentialIssuanceService) private OpenidCredentialReceivingService: OpenidCredentialReceiving
 	) { }
 
-
-<<<<<<< HEAD
-	async handleRequest(userDid: string, requestURL: string, id_token: string | null): Promise<Result<OutboundRequest, WalletKeystoreRequest>> {
-=======
 	async initiateVerificationFlow(userDid: string, verifierId: number, scopeName: string): Promise<{ redirect_to?: string }> {
 		const verifier = (await this.verifierRegistryService.getAllVerifiers()).filter(ver => ver.id == verifierId)[0];
 		console.log("User did = ", userDid)
@@ -103,9 +99,8 @@
 		url.searchParams.append("state", holder_state);
 		return { redirect_to: url.toString() };
 	}
-
-	async handleRequest(userDid: string, requestURL: string): Promise<Result<OutboundRequest, void>> {
->>>>>>> 9719f8e4
+	
+	async handleRequest(userDid: string, requestURL: string, id_token: string | null): Promise<Result<OutboundRequest, WalletKeystoreRequest>> {
 		try {
 			return await this.parseIdTokenRequest(userDid, requestURL, id_token);
 		}
