--- conflicted
+++ resolved
@@ -31,21 +31,6 @@
 				console.log(`Received: ${message}`);
 				// Parse Handshake Request
 				// wait for appToken to authenticate
-<<<<<<< HEAD
-				if(!this.handshakeMade) {
-					try {
-						const { appToken } = JSON.parse(message.toString());
-						console.log("HHSS appToken", appToken, "message ", message.toString())
-						const { payload } = await jwtVerify(appToken, secret);
-						console.log("HHSS payload.did", payload.did)
-						openSockets.set(payload.did as string, ws);
-						this.handshakeMade = true;
-						console.log("Handshake established");
-					}
-					catch(e) {
-						console.log("Handshake failed ", e);
-					}
-=======
 				try {
 					const { appToken } = JSON.parse(message.toString());
 					const { payload } = await jwtVerify(appToken, secret);
@@ -55,7 +40,6 @@
 				}
 				catch(e) {
 					console.log("Handshake failed ", e);
->>>>>>> 52f1de52
 				}
 			});
 			ws.on('close', () => {
