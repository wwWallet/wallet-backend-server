import { SignJWT, importJWK } from "jose";
<<<<<<< HEAD
=======
import { AdditionalKeystoreParameters, WalletKeystore } from "./interfaces";
import { getUserByDID } from "../entities/user.entity";
import { SignVerifiablePresentationJWT, WalletKey } from "@gunet/ssi-sdk";
>>>>>>> 7e0353d5
import { randomUUID } from "crypto";
import { injectable } from "inversify";
import "reflect-metadata";
import { Err, Ok, Result } from "ts-results";

import { SignVerifiablePresentationJWT, WalletKey } from "@gunet/ssi-sdk";
import { AdditionalKeystoreParameters, WalletKeystore, WalletKeystoreErr } from "./interfaces";
import { verifiablePresentationSchemaURL } from "../util/util";
import { getUserByUsername } from "../entities/user.entity";


@injectable()
export class DatabaseKeystoreService implements WalletKeystore {

	public static readonly identifier = "DatabaseKeystoreService"


	constructor() { }
	
<<<<<<< HEAD
	async createIdToken(username: string, nonce: string, audience: string, additionalParameters: AdditionalKeystoreParameters): Promise<Result<{ id_token: string; }, WalletKeystoreErr>> {
		const user = (await getUserByUsername(username)).unwrap();
=======
	async createIdToken(userDid: string, nonce: string, audience: string, additionalParameters: AdditionalKeystoreParameters): Promise<{ id_token: string; }> {

		const user = (await getUserByDID(userDid)).unwrap();

>>>>>>> 7e0353d5
		const keys = JSON.parse(user.keys.toString()) as WalletKey;

		if (!keys.privateKey) {
			return Err(WalletKeystoreErr.KEYS_UNAVAILABLE);
		}

		const privateKey = await importJWK(keys.privateKey, keys.alg);
		const jws = await new SignJWT({ nonce: nonce })
			.setProtectedHeader({
				alg: keys.alg,
				typ: "JWT",
				kid: keys.did + "#" + keys.did.split(":")[2],
			})
			.setSubject(user.did)
			.setIssuer(user.did)
			.setExpirationTime('1m')
			.setAudience(audience)
			.setIssuedAt()
			.sign(privateKey);

		return Ok({ id_token: jws });
	}

<<<<<<< HEAD
	async signJwtPresentation(username: string, nonce: string, audience: string, verifiableCredentials: any[], additionalParameters: AdditionalKeystoreParameters): Promise<Result<{ vpjwt: string }, WalletKeystoreErr>> {
		const user = (await getUserByUsername(username)).unwrap();
=======
	async signJwtPresentation(userDid: string, nonce: string, audience: string, verifiableCredentials: any[], additionalParameters: AdditionalKeystoreParameters): Promise<{ vpjwt: string }> {
		const user = (await getUserByDID(userDid)).unwrap();
>>>>>>> 7e0353d5
		const keys = JSON.parse(user.keys.toString()) as WalletKey;

		if (!keys.privateKey) {
			return Err(WalletKeystoreErr.KEYS_UNAVAILABLE);
		}

		const privateKey = await importJWK(keys.privateKey, keys.alg);
		const jws = await new SignVerifiablePresentationJWT()
			.setProtectedHeader({
				alg: keys.alg,
				typ: "JWT",
				kid: keys.did + "#" + keys.did.split(":")[2],
			})
			.setVerifiableCredential(verifiableCredentials)
			.setContext(["https://www.w3.org/2018/credentials/v1"])
			.setType(["VerifiablePresentation"])
			.setAudience(audience)
			.setCredentialSchema(
				verifiablePresentationSchemaURL,
				"FullJsonSchemaValidator2021")
			.setIssuer(user.did)
			.setSubject(user.did)
			.setHolder(user.did)
			.setJti(`urn:id:${randomUUID()}`)
			.setNonce(nonce)
			.setIssuedAt()
			.setExpirationTime('1m')
			.sign(privateKey);
		return Ok({ vpjwt: jws });
	}

<<<<<<< HEAD
	async generateOpenid4vciProof(username: string, audience: string, nonce: string, additionalParameters: AdditionalKeystoreParameters): Promise<Result<{ proof_jwt: string }, WalletKeystoreErr>> {
		const user = (await getUserByUsername(username)).unwrap();
=======
	async generateOpenid4vciProof(userDid: string, audience: string, nonce: string, additionalParameters: AdditionalKeystoreParameters): Promise<{ proof_jwt: string }> {

		const user = (await getUserByDID(userDid)).unwrap();

>>>>>>> 7e0353d5
		const keys = JSON.parse(user.keys.toString()) as WalletKey;

		if (!keys.privateKey) {
			return Err(WalletKeystoreErr.KEYS_UNAVAILABLE);
		}

		const privateKey = await importJWK(keys.privateKey, keys.alg);
		const header = {
			alg: keys.alg,
			typ: "openid4vci-proof+jwt",
			kid: keys.did + "#" + keys.did.split(":")[2]
		};

		const jws = await new SignJWT({ nonce: nonce })
			.setProtectedHeader(header)
			.setIssuedAt()
			.setIssuer(user.did)
			.setAudience(audience)
			.setExpirationTime('1m')
			.sign(privateKey);
		return Ok({ proof_jwt: jws });
	}
<<<<<<< HEAD

	async getIdentifier(username: string): Promise<string> {
		const user = (await getUserByUsername(username)).unwrap();
		return user.did;
	}

=======
>>>>>>> 7e0353d5

}<|MERGE_RESOLUTION|>--- conflicted
+++ resolved
@@ -1,10 +1,4 @@
 import { SignJWT, importJWK } from "jose";
-<<<<<<< HEAD
-=======
-import { AdditionalKeystoreParameters, WalletKeystore } from "./interfaces";
-import { getUserByDID } from "../entities/user.entity";
-import { SignVerifiablePresentationJWT, WalletKey } from "@gunet/ssi-sdk";
->>>>>>> 7e0353d5
 import { randomUUID } from "crypto";
 import { injectable } from "inversify";
 import "reflect-metadata";
@@ -13,7 +7,7 @@
 import { SignVerifiablePresentationJWT, WalletKey } from "@gunet/ssi-sdk";
 import { AdditionalKeystoreParameters, WalletKeystore, WalletKeystoreErr } from "./interfaces";
 import { verifiablePresentationSchemaURL } from "../util/util";
-import { getUserByUsername } from "../entities/user.entity";
+import { getUserByDID } from "../entities/user.entity";
 
 
 @injectable()
@@ -24,15 +18,8 @@
 
 	constructor() { }
 	
-<<<<<<< HEAD
-	async createIdToken(username: string, nonce: string, audience: string, additionalParameters: AdditionalKeystoreParameters): Promise<Result<{ id_token: string; }, WalletKeystoreErr>> {
-		const user = (await getUserByUsername(username)).unwrap();
-=======
-	async createIdToken(userDid: string, nonce: string, audience: string, additionalParameters: AdditionalKeystoreParameters): Promise<{ id_token: string; }> {
-
+	async createIdToken(userDid: string, nonce: string, audience: string, additionalParameters: AdditionalKeystoreParameters): Promise<Result<{ id_token: string; }, WalletKeystoreErr>> {
 		const user = (await getUserByDID(userDid)).unwrap();
-
->>>>>>> 7e0353d5
 		const keys = JSON.parse(user.keys.toString()) as WalletKey;
 
 		if (!keys.privateKey) {
@@ -56,13 +43,8 @@
 		return Ok({ id_token: jws });
 	}
 
-<<<<<<< HEAD
-	async signJwtPresentation(username: string, nonce: string, audience: string, verifiableCredentials: any[], additionalParameters: AdditionalKeystoreParameters): Promise<Result<{ vpjwt: string }, WalletKeystoreErr>> {
-		const user = (await getUserByUsername(username)).unwrap();
-=======
-	async signJwtPresentation(userDid: string, nonce: string, audience: string, verifiableCredentials: any[], additionalParameters: AdditionalKeystoreParameters): Promise<{ vpjwt: string }> {
+	async signJwtPresentation(userDid: string, nonce: string, audience: string, verifiableCredentials: any[], additionalParameters: AdditionalKeystoreParameters): Promise<Result<{ vpjwt: string }, WalletKeystoreErr>> {
 		const user = (await getUserByDID(userDid)).unwrap();
->>>>>>> 7e0353d5
 		const keys = JSON.parse(user.keys.toString()) as WalletKey;
 
 		if (!keys.privateKey) {
@@ -94,15 +76,8 @@
 		return Ok({ vpjwt: jws });
 	}
 
-<<<<<<< HEAD
-	async generateOpenid4vciProof(username: string, audience: string, nonce: string, additionalParameters: AdditionalKeystoreParameters): Promise<Result<{ proof_jwt: string }, WalletKeystoreErr>> {
-		const user = (await getUserByUsername(username)).unwrap();
-=======
-	async generateOpenid4vciProof(userDid: string, audience: string, nonce: string, additionalParameters: AdditionalKeystoreParameters): Promise<{ proof_jwt: string }> {
-
+	async generateOpenid4vciProof(userDid: string, audience: string, nonce: string, additionalParameters: AdditionalKeystoreParameters): Promise<Result<{ proof_jwt: string }, WalletKeystoreErr>> {
 		const user = (await getUserByDID(userDid)).unwrap();
-
->>>>>>> 7e0353d5
 		const keys = JSON.parse(user.keys.toString()) as WalletKey;
 
 		if (!keys.privateKey) {
@@ -125,14 +100,5 @@
 			.sign(privateKey);
 		return Ok({ proof_jwt: jws });
 	}
-<<<<<<< HEAD
-
-	async getIdentifier(username: string): Promise<string> {
-		const user = (await getUserByUsername(username)).unwrap();
-		return user.did;
-	}
-
-=======
->>>>>>> 7e0353d5
 
 }