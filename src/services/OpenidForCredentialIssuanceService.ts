--- conflicted
+++ resolved
@@ -213,13 +213,8 @@
 
 		this.tokenRequest(state).then(tokenResponse => {
 			state = { ...state, tokenResponse }
-<<<<<<< HEAD
-			this.states.set(username, state);
-			this.credentialRequests(username, state, null).catch(e => {
-=======
 			this.states.set(userDid, state);
-			this.credentialRequests(userDid, state).catch(e => {
->>>>>>> 3c4bff4b
+			this.credentialRequests(userDid, state, null).catch(e => {
 				console.error("Credential requests failed with error : ", e)
 			});
 		})
@@ -230,21 +225,16 @@
 	 * @param authorizationResponseURL
 	 * @throws
 	 */
-<<<<<<< HEAD
-	public async handleAuthorizationResponse(username: string, authorizationResponseURL: string, proof_jwt: string | null): Promise<Result<void, IssuanceErr | WalletKeystoreRequest>> {
-		const currentState = this.states.get(username);
-=======
-	public async handleAuthorizationResponse(userDid: string, authorizationResponseURL: string): Promise<Result<void, IssuanceErr | void>> {
+	public async handleAuthorizationResponse(userDid: string, authorizationResponseURL: string, proof_jwt: string | null): Promise<Result<void, IssuanceErr | WalletKeystoreRequest>> {
 		const currentState = this.states.get(userDid);
->>>>>>> 3c4bff4b
 		if (!currentState) {
 			return Err(IssuanceErr.STATE_NOT_FOUND);
 		}
 
 		if (proof_jwt) {
-			const currentState = this.states.get(username);
+			const currentState = this.states.get(userDid);
 			try {
-				return await this.credentialRequests(username, currentState, proof_jwt);
+				return await this.credentialRequests(userDid, currentState, proof_jwt);
 			} catch (e) {
 				console.error("Credential requests failed with error : ", e)
 			}
@@ -262,11 +252,7 @@
 		newState = { ...newState, tokenResponse }
 		this.states.set(userDid, newState);
 		try {
-<<<<<<< HEAD
-			return await this.credentialRequests(username, newState, null);
-=======
-			return await this.credentialRequests(userDid, newState);
->>>>>>> 3c4bff4b
+			return await this.credentialRequests(userDid, newState, null);
 		} catch (e) {
 			console.error("Credential requests failed with error : ", e)
 		}
@@ -342,24 +328,19 @@
 	/**
 	 * @throws
 	 */
-<<<<<<< HEAD
-	private async credentialRequests(username: string, state: IssuanceState, proof_jwt: string | null): Promise<Result<void, WalletKeystoreRequest>> {
-=======
-	private async credentialRequests(userDid: string, state: IssuanceState): Promise<Result<void, void>> {
->>>>>>> 3c4bff4b
+	private async credentialRequests(userDid: string, state: IssuanceState, proof_jwt: string | null): Promise<Result<void, WalletKeystoreRequest>> {
 		console.log("State = ", state)
 
 		if (proof_jwt) {
-			return Ok(await this.finishCredentialRequests(username, state, proof_jwt));
+			return Ok(await this.finishCredentialRequests(userDid, state, proof_jwt));
 		}
 
 		const c_nonce = state.tokenResponse.c_nonce;
-<<<<<<< HEAD
-		const res = await this.walletKeyStore.generateOpenid4vciProof(username, state.credentialIssuerMetadata.credential_issuer, c_nonce);
+		const res = await this.walletKeyStore.generateOpenid4vciProof(userDid, state.credentialIssuerMetadata.credential_issuer, c_nonce);
 
 		if (res.ok) {
 			const { proof_jwt } = res.val;
-			return Ok(await this.finishCredentialRequests(username, state, proof_jwt));
+			return Ok(await this.finishCredentialRequests(userDid, state, proof_jwt));
 
 		} else if (res.val === WalletKeystoreErr.KEYS_UNAVAILABLE) {
 			return Err({
@@ -367,17 +348,10 @@
 				audience: state.credentialIssuerMetadata.credential_issuer,
 				nonce: c_nonce,
 			});
-=======
-		const res = await this.walletKeyStore.generateOpenid4vciProof(userDid, state.credentialIssuerMetadata.credential_issuer, c_nonce);
-		if (!res.ok) {
-			if (res.val === WalletKeystoreErr.KEYS_UNAVAILABLE) {
-				return Err.EMPTY;
-			}
->>>>>>> 3c4bff4b
-		}
-	}
-
-	private async finishCredentialRequests(username: string, state: IssuanceState, proof_jwt: string) {
+		}
+	}
+
+	private async finishCredentialRequests(userDid: string, state: IssuanceState, proof_jwt: string) {
 		const credentialEndpoint = state.credentialIssuerMetadata.credential_endpoint;
 
 		const httpHeader = {
