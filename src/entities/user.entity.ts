import { Err, Ok, Result } from "ts-results";
import { Entity, PrimaryGeneratedColumn, Column, ManyToOne, OneToMany, Repository, Generated, EntityManager, DeepPartial } from "typeorm"
import crypto from "node:crypto";
import base64url from "base64url";

import AppDataSource from "../AppDataSource";
import * as scrypt from "../scrypt";


@Entity({ name: "user" })
class UserEntity {
	@PrimaryGeneratedColumn()
	id: number;


	// Explicit default to workaround a bug in typeorm: https://github.com/typeorm/typeorm/issues/3076#issuecomment-703128687
	@Column({ unique: true, nullable: true, default: () => "NULL" })
	username: string;

	// Explicit default to workaround a bug in typeorm: https://github.com/typeorm/typeorm/issues/3076#issuecomment-703128687
	@Column({ unique: false, nullable: true, default: () => "NULL" })
	displayName: string;

<<<<<<< HEAD
	@Column({ unique: true, nullable: true })
	did: string = "";

	@Column({ type: 'blob', nullable: true })
	keys: Buffer = Buffer.from("");
=======
	@Column({ unique: true, nullable: false })
	did: string;

	// Explicit default to workaround a bug in typeorm: https://github.com/typeorm/typeorm/issues/3076#issuecomment-703128687
	@Column({ nullable: true, default: () => "NULL" })
	passwordHash: string;


	@Column({ type: 'blob', nullable: false })
	keys: Buffer;
>>>>>>> 7ae0ff82

  @Column({ nullable: false })
  passwordHash: string = "";

	// Explicit default to workaround a bug in typeorm: https://github.com/typeorm/typeorm/issues/3076#issuecomment-703128687
	@Column({ type: "blob", nullable: true, default: () => "NULL" })
	fcmToken: Buffer;

	// Explicit default to workaround a bug in typeorm: https://github.com/typeorm/typeorm/issues/3076#issuecomment-703128687
	@Column({ type: "blob", nullable: true, default: () => "NULL" })
	browserFcmToken: Buffer;

	@Column({ type: "bool", default: false })
	isAdmin: boolean = false;

	@Column({ nullable: false })
	@Generated("uuid")
	webauthnUserHandle: string;

	@OneToMany(
		() => WebauthnCredentialEntity, (credential) => credential.user,
		{ cascade: true, onDelete: "CASCADE", orphanedRowAction: "delete", eager: true, nullable: false })
	webauthnCredentials: WebauthnCredentialEntity[];
}

@Entity({ name: "webauthn_credential" })
class WebauthnCredentialEntity {
	@PrimaryGeneratedColumn("uuid")
	id: string;

	@ManyToOne(() => UserEntity, (user) => user.webauthnCredentials, { nullable: false })
	user: UserEntity;

	@Column({ nullable: false })
	credentialId: Buffer;

	@Column({ nullable: false })
	userHandle: Buffer;

	// Explicit default to workaround a bug in typeorm: https://github.com/typeorm/typeorm/issues/3076#issuecomment-703128687
	@Column({ nullable: true, default: () => "NULL" })
	nickname: string;

	@Column({ type: "datetime", nullable: false })
	createTime: Date;

	@Column({ type: "datetime", nullable: false })
	lastUseTime: Date;

	@Column({ nullable: false })
	publicKeyCose: Buffer;

	@Column({ nullable: false })
	signatureCount: number = 0;

	@Column("simple-json", { nullable: false })
	transports: string[];

	@Column({ nullable: false })
	attestationObject: Buffer;

	@Column({ nullable: false })
	create_clientDataJSON: Buffer;

	@Column({ nullable: false })
	prfCapable: boolean;

	getCredentialDescriptor() {
		return {
			type: "public-key",
			id: this.credentialId,
			transports: this.transports || [],
		};
	}
}


type CreateUser = {
	username: string;
<<<<<<< HEAD
=======
	displayName: string,
	did: string;
>>>>>>> 7ae0ff82
	passwordHash: string;
	fcmToken: Buffer;
	browserFcmToken: Buffer;
	webauthnUserHandle: string;
} | {
	displayName: string,
	did: string;
	keys: Buffer;
	fcmToken: Buffer;
	browserFcmToken: Buffer;
	webauthnUserHandle: string;
	webauthnCredentials: WebauthnCredentialEntity[];
}


enum CreateUserErr {
	ALREADY_EXISTS = "ALREADY_EXISTS"
}

enum GetUserErr {
	NOT_EXISTS = "NOT_EXISTS",
	DB_ERR = "DB_ERR"
}

enum UpdateUserErr {
	NOT_EXISTS = "NOT_EXISTS",
	DB_ERR = "DB_ERR"
}

enum UpdateFcmError {
	DB_ERR = "Failed to update FCM token list"
}


const userRepository: Repository<UserEntity> = AppDataSource.getRepository(UserEntity);
const webauthnCredentialRepository: Repository<WebauthnCredentialEntity> = AppDataSource.getRepository(WebauthnCredentialEntity);


async function createUser(createUser: CreateUser, isAdmin: boolean = false): Promise<Result<UserEntity, CreateUserErr>> {
	try {
		const user = await userRepository.save(userRepository.create({
			...createUser,
			isAdmin,
		}));
		return Ok(user);
	}
	catch(e) {
		console.log(e);
		return Err(CreateUserErr.ALREADY_EXISTS);
	}
}

async function storeKeypair(username: string, did: string, keys: Buffer): Promise<Result<{}, Error>> {
	try {
		const res = await AppDataSource
			.createQueryBuilder()
			.update(UserEntity)
			.set({ keys: keys, did: did })
			.where('username = :username', { username })
			.execute();

		return Ok({});
	}
	catch(e) {
		console.log(e);
		return Err(e);
	}
}

async function getUserByDID(did: string): Promise<Result<UserEntity, GetUserErr>> {
	try {
		const res = await userRepository.findOne({
			where: {
				did: did
			}
		});
		if (!res) {
			return Err(GetUserErr.NOT_EXISTS);
		}
		return Ok(res);
	}
	catch(e) {
		console.log(e);
		return Err(GetUserErr.NOT_EXISTS);
	}
}

async function getUserByCredentials(username: string, password: string): Promise<Result<UserEntity, GetUserErr>> {
	try {
		return await userRepository.manager.transaction(async (manager) => {
			const user = await manager.findOne(UserEntity, { where: { username } });
			if (user && user.passwordHash) {
				const scryptRes = await scrypt.verifyHash(password, user.passwordHash);
				if (scryptRes.ok) {
					if (scryptRes.val) {
						return Ok(user);
					} else {
						return Err(GetUserErr.NOT_EXISTS);
					}

				} else {
					// User isn't migrated to scrypt yet - fall back to sha256
					const sha256Hash = crypto.createHash('sha256').update(password).digest('base64');

					if (user.passwordHash === sha256Hash) {
						// Upgrade the user to scrypt
						user.passwordHash = await scrypt.createHash(password);
						await manager.save(user);

						return Ok(user);
					} else {
						return Err(GetUserErr.NOT_EXISTS);
					}
				}

			} else {
				// Compute a throwaway hash anyway so we don't leak timing information
				await scrypt.createHash(password);
				return Err(GetUserErr.NOT_EXISTS);
			}
		});
	} catch (e) {
		console.log(e);
		return Err(GetUserErr.DB_ERR)
	}
}


async function getUserByWebauthnCredential(userHandle: string, credentialId: Buffer): Promise<Result<[UserEntity, WebauthnCredentialEntity], GetUserErr>> {
	try {
		console.log("getUserByWebauthnCredential", userHandle, base64url.encode(credentialId));
		const q = userRepository.createQueryBuilder("user")
			.leftJoinAndSelect("user.webauthnCredentials", "credential")
			.where("user.webauthnUserHandle = :userHandle", { userHandle })
			.andWhere("credential.credentialId = :credentialId", { credentialId });
		console.log(q.getSql());
		const userRes = await q.getOne();
		console.log(userRes);
		if (!userRes) {
			return Err(GetUserErr.NOT_EXISTS);
		}
		if (userRes.webauthnCredentials.length !== 1) {
			return Err(GetUserErr.NOT_EXISTS);
		} else {
			return Ok([userRes, userRes.webauthnCredentials[0]]);
		}
	}
	catch(e) {
		console.log(e);
		return Err(GetUserErr.NOT_EXISTS);
	}
}

async function getAllUsers(): Promise<Result<UserEntity[], GetUserErr>> {
	try {

		let res = await AppDataSource.getRepository(UserEntity)
			.createQueryBuilder("user")
			.getMany();
		if (!res) {
			return Err(GetUserErr.NOT_EXISTS);
		}
		return Ok(res);
	}
	catch(e) {
		console.log(e);
		return Err(GetUserErr.DB_ERR)
	}
}
// async function addFcmTokenByDID(did: string, newFcmToken: string) {
// 	try {
// 		const res = await AppDataSource.getRepository(UserEntity)
// 			.createQueryBuilder("user")
// 			.where("user.did = :did", { did: did })
// 			.getOne();
// 		const fcmTokens: string[] = JSON.parse(res.fcmTokens.toString());
// 		fcmTokens.push(newFcmToken);
// 		const updateRes = await AppDataSource.getRepository(UserEntity)
// 			.createQueryBuilder("user")
// 			.update({ fcmTokens: JSON.stringify(fcmTokens) })
// 			.where("did = :did", { did: did })
// 			.execute();
// 	}
// 	catch(err) {
// 		console.log(err);
// 		return Err(UpdateFcmError.DB_ERR);
// 	}
// }

function newWebauthnCredentialEntity(data: DeepPartial<WebauthnCredentialEntity>, manager?: EntityManager): WebauthnCredentialEntity {
	const entity = (manager || webauthnCredentialRepository.manager).create(WebauthnCredentialEntity, data);
	entity.createTime = new Date();
	entity.lastUseTime = new Date();
	return entity;
}

async function updateUserByDID(did: string, update: (user: UserEntity, entityManager: EntityManager) => UserEntity): Promise<Result<UserEntity, UpdateUserErr>> {
	return await userRepository.manager.transaction(async (manager) => {
		const res = await manager.findOne(UserEntity, {
			where: {
				did: did
			}
		});
		if (!res) {
			return Err(UpdateUserErr.NOT_EXISTS);
		}

		const updatedUser = update(res, manager);

		try {
			await manager.save(updatedUser);
			return Ok(res);
		} catch (e) {
			console.log(e);
			return Err(UpdateUserErr.DB_ERR);
		}
	});
}

async function updateWebauthnCredential(credential: WebauthnCredentialEntity, update: (credential: WebauthnCredentialEntity) => WebauthnCredentialEntity): Promise<Result<WebauthnCredentialEntity, UpdateUserErr>> {
	try {
		const updated = update(credential);
		const res = await webauthnCredentialRepository.save(updated);
		return Ok(res);
	} catch (e) {
		console.log(e);
		return Err(UpdateUserErr.DB_ERR);
	}
}

async function deleteWebauthnCredential(user: UserEntity, credentialUuid: string): Promise<Result<{}, UpdateUserErr>> {
	try {
		const res = await webauthnCredentialRepository.createQueryBuilder()
			.delete()
			.from(WebauthnCredentialEntity)
			.where({ user, id: credentialUuid })
			.execute();
		if (res.affected > 0) {
			return Ok({});
		} else if (res.affected === 0) {
			return Err(UpdateUserErr.NOT_EXISTS);
		}
	} catch (e) {
		console.log(e);
		return Err(UpdateUserErr.DB_ERR);
	}
}

export {
	UserEntity,
	WebauthnCredentialEntity,
	CreateUser,
	GetUserErr,
	UpdateUserErr,
	createUser,
	getUserByDID,
	getUserByCredentials,
	UpdateFcmError,
<<<<<<< HEAD
	getUserByUsername,
	getAllUsers,
	storeKeypair
=======
	getUserByWebauthnCredential,
	getAllUsers,
	newWebauthnCredentialEntity,
	updateUserByDID,
	deleteWebauthnCredential,
	updateWebauthnCredential,
>>>>>>> 7ae0ff82
}<|MERGE_RESOLUTION|>--- conflicted
+++ resolved
@@ -21,13 +21,6 @@
 	@Column({ unique: false, nullable: true, default: () => "NULL" })
 	displayName: string;
 
-<<<<<<< HEAD
-	@Column({ unique: true, nullable: true })
-	did: string = "";
-
-	@Column({ type: 'blob', nullable: true })
-	keys: Buffer = Buffer.from("");
-=======
 	@Column({ unique: true, nullable: false })
 	did: string;
 
@@ -38,10 +31,7 @@
 
 	@Column({ type: 'blob', nullable: false })
 	keys: Buffer;
->>>>>>> 7ae0ff82
-
-  @Column({ nullable: false })
-  passwordHash: string = "";
+
 
 	// Explicit default to workaround a bug in typeorm: https://github.com/typeorm/typeorm/issues/3076#issuecomment-703128687
 	@Column({ type: "blob", nullable: true, default: () => "NULL" })
@@ -118,11 +108,8 @@
 
 type CreateUser = {
 	username: string;
-<<<<<<< HEAD
-=======
 	displayName: string,
 	did: string;
->>>>>>> 7ae0ff82
 	passwordHash: string;
 	fcmToken: Buffer;
 	browserFcmToken: Buffer;
@@ -381,16 +368,10 @@
 	getUserByDID,
 	getUserByCredentials,
 	UpdateFcmError,
-<<<<<<< HEAD
-	getUserByUsername,
-	getAllUsers,
-	storeKeypair
-=======
 	getUserByWebauthnCredential,
 	getAllUsers,
 	newWebauthnCredentialEntity,
 	updateUserByDID,
 	deleteWebauthnCredential,
 	updateWebauthnCredential,
->>>>>>> 7ae0ff82
 }