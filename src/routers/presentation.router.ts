--- conflicted
+++ resolved
@@ -25,11 +25,7 @@
 	} = req.body;
 
 	try{
-<<<<<<< HEAD
-		const outboundRequestResult = await openidForPresentationService.handleRequest(req.user.username, authorization_request, id_token);
-=======
-		const outboundRequestResult = await openidForPresentationService.handleRequest(req.user.did, authorization_request);
->>>>>>> 3c4bff4b
+		const outboundRequestResult = await openidForPresentationService.handleRequest(req.user.did, authorization_request, id_token);
 		if (!outboundRequestResult.ok) {
 			if (outboundRequestResult.err && outboundRequestResult.val.action === "createIdToken") {
 				return res.status(409).send(outboundRequestResult.val);
@@ -69,11 +65,7 @@
 
 	const selection = new Map(Object.entries(verifiable_credentials_map)) as Map<string, string>;
 	try {
-<<<<<<< HEAD
-		const result = await openidForPresentationService.sendResponse(req.user.username, selection, vpjwt);
-=======
-		const result = await openidForPresentationService.sendResponse(req.user.did, selection);
->>>>>>> 3c4bff4b
+		const result = await openidForPresentationService.sendResponse(req.user.did, selection, vpjwt);
 		if (!result.ok) {
 			if (result.err && result.val.action === "signJwtPresentation") {
 				return res.status(409).send(result.val);
