--- conflicted
+++ resolved
@@ -6,16 +6,11 @@
 import base64url from 'base64url';
 
 import config from '../../config';
-<<<<<<< HEAD
-import { CreateUser, createUser, getUserByCredentials } from '../entities/user.entity';
-=======
-import { NaturalPersonWallet } from '@gunet/ssi-sdk';
 import { CreateUser, createUser, deleteWebauthnCredential, getUserByCredentials, getUserByDID, getUserByWebauthnCredential, newWebauthnCredentialEntity, updateUserByDID, UpdateUserErr, updateWebauthnCredential, UserEntity } from '../entities/user.entity';
 import { jsonParseTaggedBinary, jsonStringifyTaggedBinary } from '../util/util';
 import { AuthMiddleware } from '../middlewares/auth.middleware';
 import { ChallengeErr, createChallenge, popChallenge } from '../entities/WebauthnChallenge.entity';
 import * as webauthn from '../webauthn';
->>>>>>> 3c4bff4b
 import * as scrypt from "../scrypt";
 
 
@@ -28,20 +23,21 @@
 userController.use(AuthMiddleware);
 noAuthUserController.use('/session', userController);
 
-async function initNewUser(req: Request): Promise<{ fcmToken: Buffer, browserFcmToken: Buffer, keys: Buffer, did: string, displayName: string }> {
+
+async function initNewUser(req: Request): Promise<{ fcmToken: Buffer, browserFcmToken: Buffer, keys: Buffer, did: string, displayName: string, privateData: Buffer }> {
 	const fcmToken = req.body.fcm_token ? Buffer.from(req.body.fcm_token) : Buffer.from("");
 	const browserFcmToken = req.body.browser_fcm_token ? Buffer.from(req.body.browser_fcm_token) : Buffer.from("");
-	const naturalPersonWallet: NaturalPersonWallet = await new NaturalPersonWallet().createWallet('ES256');
 	return {
 		fcmToken,
 		browserFcmToken,
-		keys: Buffer.from(JSON.stringify(naturalPersonWallet.key)),
-		did: naturalPersonWallet.key.did,
+		keys: Buffer.from(JSON.stringify(req.body.keys)),
+		did: req.body.keys.did,
 		displayName: req.body.displayName,
+		privateData: Buffer.from(req.body.privateData),
 	};
 }
 
-async function initSession(user: UserEntity): Promise<{ did: string, appToken: string, username?: string, displayName: string }> {
+async function initSession(user: UserEntity): Promise<{ did: string, appToken: string, username?: string, displayName: string, privateData: string }> {
 	const secret = new TextEncoder().encode(config.appSecret);
 	const appToken = await new SignJWT({ did: user.did })
 		.setProtectedHeader({ alg: "HS256" })
@@ -50,46 +46,25 @@
 		appToken,
 		did: user.did,
 		displayName: user.displayName || user.username,
+		privateData: user.privateData.toString(),
 		username: user.username,
 	};
 }
 
-<<<<<<< HEAD
-userController.post('/register', async (req: Request, res: Response) => {
-	const {
-		username,
-		password,
-		fcm_token,
-		browser_fcm_token,
-		keys,
-		privateData,
-	} = req.body;
-	if (!username || !password) {
-		res.status(500).send({ error: "No username or password was given" });
-		return;
-	}
-	const passwordHash = await scrypt.createHash(password);
-	const keysStringified = JSON.stringify(keys);
-=======
 noAuthUserController.post('/register', async (req: Request, res: Response) => {
 	const username = req.body.username;
 	const password = req.body.password;
+	if (!username || !password) {
+		res.status(500).send({ error: "No username or password was given" });
+		return;
+	}
 
 	const passwordHash = await scrypt.createHash(password);
->>>>>>> 3c4bff4b
 	const newUser: CreateUser = {
 		...await initNewUser(req),
 		username: username ? username : "",
 		passwordHash: passwordHash,
-<<<<<<< HEAD
-		keys: Buffer.from(keysStringified),
-		did: keys.did,
-		fcmToken: fcm_token ? Buffer.from(fcm_token) : Buffer.from(""),
-		browserFcmToken: browser_fcm_token ? Buffer.from(browser_fcm_token) : Buffer.from(""),
-		privateData: Buffer.from(privateData),
-=======
 		webauthnUserHandle: uuid.v4(),
->>>>>>> 3c4bff4b
 	};
 
 	const result = (await createUser(newUser));
@@ -100,17 +75,6 @@
 		console.log("Failed to create user")
 		res.status(500).send({ error: result.val });
 	}
-<<<<<<< HEAD
-
-
-	const secret = new TextEncoder().encode(config.appSecret);
-	const appToken = await new SignJWT({ did: keys.did })
-		.setProtectedHeader({ alg: "HS256" }) 
-		.sign(secret);
-
-	res.status(200).send({ appToken });
-=======
->>>>>>> 3c4bff4b
 });
 
 noAuthUserController.post('/login', async (req: Request, res: Response) => {
@@ -242,12 +206,6 @@
 	}
 	const [user, credentialRecord] = userRes.unwrap();
 
-<<<<<<< HEAD
-	res.status(200).send({
-		appToken,
-		privateData: new TextDecoder().decode(user.privateData),
-	});
-=======
 	const challengeRes = await popChallenge(req.body.challengeId);
 	if (challengeRes.err) {
 		if ([ChallengeErr.EXPIRED, ChallengeErr.NOT_EXISTS].includes(challengeRes.val)) {
@@ -440,7 +398,6 @@
 			res.status(500).send();
 		}
 	}
->>>>>>> 3c4bff4b
 })
 
 
