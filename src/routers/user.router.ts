import express, { Request, Response, Router } from 'express';
import { SignJWT } from 'jose';
import * as uuid from 'uuid';
import crypto from 'node:crypto';
import * as SimpleWebauthn from '@simplewebauthn/server';
import base64url from 'base64url';

import config from '../../config';
import { NaturalPersonWallet } from '@gunet/ssi-sdk';
<<<<<<< HEAD
import { CreateUser, createUser, deleteWebauthnCredential, getUserByCredentials, getUserByDID, getUserByWebauthnCredential, newWebauthnCredentialEntity, updateUserByDID, UpdateUserErr, updateWebauthnCredential } from '../entities/user.entity';
import { jsonParseTaggedBinary, jsonStringifyTaggedBinary } from '../util/util';
import { AuthMiddleware } from '../middlewares/auth.middleware';
import { ChallengeErr, createChallenge, popChallenge } from '../entities/WebauthnChallenge.entity';
import * as webauthn from '../webauthn';
=======
import { CreateUser, createUser, getUserByCredentials, UserEntity } from '../entities/user.entity';
import * as scrypt from "../scrypt";
>>>>>>> b4c9efbc


/**
 * "/user"
 */
const noAuthUserController: Router = express.Router();

const userController: Router = express.Router();
userController.use(AuthMiddleware);
noAuthUserController.use('/session', userController);

async function initNewUser(req: Request): Promise<{ fcmToken: Buffer, browserFcmToken: Buffer, keys: Buffer, did: string }> {
	const fcmToken = req.body.fcm_token ? Buffer.from(req.body.fcm_token) : Buffer.from("");
	const browserFcmToken = req.body.browser_fcm_token ? Buffer.from(req.body.browser_fcm_token) : Buffer.from("");
	const naturalPersonWallet: NaturalPersonWallet = await new NaturalPersonWallet().createWallet('ES256');
	return {
		fcmToken,
		browserFcmToken,
		keys: Buffer.from(JSON.stringify(naturalPersonWallet.key)),
		did: naturalPersonWallet.key.did,
	};
}

async function initSession(did: string, displayName: string): Promise<{ did: string, appToken: string, displayName: string }> {
	const secret = new TextEncoder().encode(config.appSecret);
	const appToken = await new SignJWT({ did })
		.setProtectedHeader({ alg: "HS256" })
		.sign(secret);
	return {
		did,
		appToken,
		displayName,
	};
}

noAuthUserController.post('/register', async (req: Request, res: Response) => {
	const username = req.body.username;
	const password = req.body.password;

<<<<<<< HEAD
	const passwordHash = crypto.createHash('sha256').update(password).digest('base64');

=======
	const passwordHash = await scrypt.createHash(password);
	const keysStringified = JSON.stringify(naturalPersonWallet.key);
>>>>>>> b4c9efbc
	const newUser: CreateUser = {
		...await initNewUser(req),
		username: username ? username : "",
		displayName: req.body.displayName,
		passwordHash: passwordHash,
		webauthnUserHandle: uuid.v4(),
	};

	const result = (await createUser(newUser));
	if (result.err) {
		console.log("Failed to create user")
		res.status(500).send({ error: result.val });
		return;
	}

	const user = result.unwrap();
	res.status(200).send(await initSession(user.did, user.displayName || username));
});

noAuthUserController.post('/login', async (req: Request, res: Response) => {
	const { username, password } = req.body;
	if (!username || !password) {
		res.status(500).send({ error: "No username or password was given" });
		return;
	}
	const userRes = await getUserByCredentials(username, password);
	if (userRes.err) {
		res.status(500).send({});
		return;
	}
	console.log('user res = ', userRes)
	const user = userRes.unwrap();
	res.status(200).send(await initSession(user.did, user.displayName || username));
})

noAuthUserController.post('/register-webauthn-begin', async (req: Request, res: Response) => {
	const challengeRes = await createChallenge("create", uuid.v4());
	if (challengeRes.err) {
		res.status(500).send({});
		return;
	}
	const challenge = challengeRes.unwrap();

	const createOptions = webauthn.makeCreateOptions({
		challenge: challenge.challenge,
		user: {
			webauthnUserHandle: challenge.userHandle,
			name: "",
			displayName: "",
		},
	});

	res.status(200).send(jsonStringifyTaggedBinary({
		challengeId: challenge.id,
		createOptions,
	}));
});

noAuthUserController.post('/register-webauthn-finish', async (req: Request, res: Response) => {
	console.log("webauthn register-finish", req.body);

	const challengeRes = await popChallenge(req.body.challengeId);
	if (challengeRes.err) {
		if ([ChallengeErr.EXPIRED, ChallengeErr.NOT_EXISTS].includes(challengeRes.val)) {
			res.status(404).send({});
		} else {
			res.status(500).send({});
		}
		return;
	}
	const challenge = challengeRes.unwrap();
	console.log("webauthn register-finish challenge", challenge);

	const credential = req.body.credential;
	const verification = await SimpleWebauthn.verifyRegistrationResponse({
		response: credential,
		expectedChallenge: base64url.encode(challenge.challenge),
		expectedOrigin: config.webauthn.origin,
		expectedRPID: config.webauthn.rp.id,
		requireUserVerification: true,
	});

	if (verification.verified) {
		const webauthnUserHandle = challenge.userHandle;
		if (!webauthnUserHandle) {
			res.status(500).send({});
			return;
		}

		const newUser: CreateUser = {
			...await initNewUser(req),
			displayName: req.body.displayName,
			webauthnUserHandle,
			webauthnCredentials: [
				newWebauthnCredentialEntity({
					credentialId: Buffer.from(verification.registrationInfo.credentialID),
					userHandle: Buffer.from(webauthnUserHandle),
					nickname: req.body.nickname,
					publicKeyCose: Buffer.from(verification.registrationInfo.credentialPublicKey),
					signatureCount: verification.registrationInfo.counter,
					transports: credential.response.transports || [],
					attestationObject: Buffer.from(verification.registrationInfo.attestationObject),
					create_clientDataJSON: Buffer.from(credential.response.clientDataJSON),
					prfCapable: credential.clientExtensionResults?.prf?.enabled || false,
				}),
			],
		};

		const userRes = await createUser(newUser, false, );
		if (userRes.ok) {
			console.log("Created user", userRes.val);
			res.status(200).send(await initSession(userRes.val.did, userRes.val.displayName));
		} else {
			res.status(500).send({});
		}
	} else {
		res.status(400).send({});
	}
})

noAuthUserController.post('/login-webauthn-begin', async (req: Request, res: Response) => {
	const challengeRes = await createChallenge("get");
	if (challengeRes.err) {
		res.status(500).send({});
		return;
	}
	const challenge = challengeRes.unwrap();
	const getOptions = webauthn.makeGetOptions({ challenge: challenge.challenge });

	res.status(200).send(jsonStringifyTaggedBinary({
		challengeId: challenge.id,
		getOptions,
	}));
});

noAuthUserController.post('/login-webauthn-finish', async (req: Request, res: Response) => {
	console.log("webauthn login-finish", req.body);

	const credential = req.body.credential;
	const userHandle = base64url.toBuffer(credential.response.userHandle).toString();
	const credentialId = base64url.toBuffer(credential.id);

	const userRes = await getUserByWebauthnCredential(userHandle, credentialId);
	if (userRes.err) {
		res.status(403).send({});
		return;
	}
	const [user, credentialRecord] = userRes.unwrap();

	const challengeRes = await popChallenge(req.body.challengeId);
	if (challengeRes.err) {
		if ([ChallengeErr.EXPIRED, ChallengeErr.NOT_EXISTS].includes(challengeRes.val)) {
			res.status(404).send({});
		} else {
			res.status(500).send({});
		}
		return;
	}
	const challenge = challengeRes.unwrap();

	console.log("webauthn login-finish challenge", challenge);

	const verification = await SimpleWebauthn.verifyAuthenticationResponse({
		response: credential,
		expectedChallenge: base64url.encode(challenge.challenge),
		expectedOrigin: config.webauthn.origin,
		expectedRPID: config.webauthn.rp.id,
		requireUserVerification: true,
		authenticator: {
			credentialID: credentialRecord.credentialId,
			credentialPublicKey: credentialRecord.publicKeyCose,
			counter: credentialRecord.signatureCount,
		},
	});

	if (verification.verified) {
		const updateCredentialRes = await updateWebauthnCredential(credentialRecord, (entity) => {
			entity.signatureCount = verification.authenticationInfo.newCounter;
			entity.lastUseTime = new Date();
			return entity;
		});

		if (updateCredentialRes.ok) {
			res.status(200).send({
				...await initSession(user.did, user.displayName),
				username: user.username,
			});
		} else {
			res.status(500).send({});
		}

	} else {
		res.status(400).send({});
	}
})

userController.get('/account-info', async (req: Request, res: Response) => {
	const userRes = await getUserByDID(req.user.did);
	if (userRes.err) {
		res.status(403).send({});
		return;
	}
	const user = userRes.unwrap();

	const keys = jsonParseTaggedBinary(user.keys.toString());

	res.status(200).send(jsonStringifyTaggedBinary({
		username: user.username,
		displayName: user.displayName,
		did: user.did,
		hasPassword: user.passwordHash !== null,
		publicKey: keys.publicKey,
		webauthnUserHandle: user.webauthnUserHandle,
		webauthnCredentials: (user.webauthnCredentials || []).map(cred => ({
			createTime: cred.createTime,
			credentialId: cred.credentialId,
			id: cred.id,
			lastUseTime: cred.lastUseTime,
			nickname: cred.nickname,
			prfCapable: cred.prfCapable,
		})),
	}));
})

userController.post('/webauthn/register-begin', async (req: Request, res: Response) => {
	const userRes = await updateUserByDID(req.user.did, (userEntity, manager) => {
		if (!userEntity.webauthnUserHandle) {
			userEntity.webauthnUserHandle = uuid.v4();
		}
		return userEntity;
	});

	if (userRes.err) {
		res.status(403).send({});
		return;
	}
	const user = userRes.unwrap();

	const prfSalt = crypto.randomBytes(32);
	const challengeRes = await createChallenge("create", user.webauthnUserHandle, prfSalt);
	if (challengeRes.err) {
		res.status(500).send({});
		return;
	}
	const challenge = challengeRes.unwrap();

	const createOptions = webauthn.makeCreateOptions({
		challenge: challenge.challenge,
		user: {
			...user,
			name: user.displayName,
		},
	});

	res.status(200).send(jsonStringifyTaggedBinary({
		username: user.username,
		challengeId: challenge.id,
		createOptions,
	}));
});

userController.post('/webauthn/register-finish', async (req: Request, res: Response) => {
	console.log("webauthn register-finish", req.body);

	const userRes = await getUserByDID(req.user.did);
	if (userRes.err) {
		res.status(403).send({});
		return;
	}
	const user = userRes.unwrap();

	const challengeRes = await popChallenge(req.body.challengeId);
	if (challengeRes.err) {
		if ([ChallengeErr.EXPIRED, ChallengeErr.NOT_EXISTS].includes(challengeRes.val)) {
			res.status(404).send({});
		} else {
			res.status(500).send({});
		}
		return;
	}
	const challenge = challengeRes.unwrap();

	console.log("webauthn register-finish challenge", challenge);

	const credential = req.body.credential;
	const verification = await SimpleWebauthn.verifyRegistrationResponse({
		response: credential,
		expectedChallenge: base64url.encode(challenge.challenge),
		expectedOrigin: config.webauthn.origin,
		expectedRPID: config.webauthn.rp.id,
	});

	if (verification.verified) {
		const updateUserRes = await updateUserByDID(user.did, (userEntity, manager) => {
			userEntity.webauthnCredentials = userEntity.webauthnCredentials || [];
			userEntity.webauthnCredentials.push(
				newWebauthnCredentialEntity({
					credentialId: Buffer.from(verification.registrationInfo.credentialID),
					userHandle: Buffer.from(userEntity.webauthnUserHandle),
					nickname: req.body.nickname,
					publicKeyCose: Buffer.from(verification.registrationInfo.credentialPublicKey),
					signatureCount: verification.registrationInfo.counter,
					transports: credential.response.transports || [],
					attestationObject: Buffer.from(verification.registrationInfo.attestationObject),
					create_clientDataJSON: Buffer.from(credential.response.clientDataJSON),
					prfCapable: credential.clientExtensionResults?.prf?.enabled || false,
				}, manager)
			);
			return userEntity;
		});

		if (updateUserRes.ok) {
			res.status(200).send(jsonStringifyTaggedBinary({
				credentialId: credential.id
			}));
		} else {
			res.status(500).send({});
		}

	} else {
		res.status(400).send({});
	}
})

userController.delete('/webauthn/credential/:id', async (req: Request, res: Response) => {
	console.log("webauthn delete", req.params.id);

	const userRes = await getUserByDID(req.user.did);
	if (userRes.err) {
		res.status(403).send({});
		return;
	}
	const user = userRes.unwrap();

	const deleteRes = await deleteWebauthnCredential(user, req.params.id);
	if (deleteRes.ok) {
		res.status(204).send();
	} else {
		if (deleteRes.val === UpdateUserErr.NOT_EXISTS) {
			res.status(404).send();
		} else {
			res.status(500).send();
		}
	}
})


// /**
//  * expect 'alg' query parameter
//  */
// userController.get('/keys/public', AuthMiddleware, async (req: Request, res: Response) => {
// 	const did = req.user?.did;
// 	const algorithm = req.query["alg"] as string;
// 	if (did == undefined) {
// 		res.status(401).send({ err: 'UNAUTHORIZED' });
// 		return;
// 	}
// 	const alg: SigningAlgorithm = algorithm as SigningAlgorithm;
// 	const result = await getPublicKey(did, algorithm as SigningAlgorithm);
// 	if (!result) {
// 		res.status(500).send();
// 		return;
// 	}
// 	const { publicKeyJwk } = result;

// 	res.send({ publicKeyJwk });
// });

export default noAuthUserController;<|MERGE_RESOLUTION|>--- conflicted
+++ resolved
@@ -7,16 +7,12 @@
 
 import config from '../../config';
 import { NaturalPersonWallet } from '@gunet/ssi-sdk';
-<<<<<<< HEAD
 import { CreateUser, createUser, deleteWebauthnCredential, getUserByCredentials, getUserByDID, getUserByWebauthnCredential, newWebauthnCredentialEntity, updateUserByDID, UpdateUserErr, updateWebauthnCredential } from '../entities/user.entity';
 import { jsonParseTaggedBinary, jsonStringifyTaggedBinary } from '../util/util';
 import { AuthMiddleware } from '../middlewares/auth.middleware';
 import { ChallengeErr, createChallenge, popChallenge } from '../entities/WebauthnChallenge.entity';
 import * as webauthn from '../webauthn';
-=======
-import { CreateUser, createUser, getUserByCredentials, UserEntity } from '../entities/user.entity';
-import * as scrypt from "../scrypt";
->>>>>>> b4c9efbc
+
 
 
 /**
@@ -56,13 +52,8 @@
 	const username = req.body.username;
 	const password = req.body.password;
 
-<<<<<<< HEAD
 	const passwordHash = crypto.createHash('sha256').update(password).digest('base64');
 
-=======
-	const passwordHash = await scrypt.createHash(password);
-	const keysStringified = JSON.stringify(naturalPersonWallet.key);
->>>>>>> b4c9efbc
 	const newUser: CreateUser = {
 		...await initNewUser(req),
 		username: username ? username : "",
