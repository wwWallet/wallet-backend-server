--- conflicted
+++ resolved
@@ -6,11 +6,7 @@
 import base64url from 'base64url';
 
 import config from '../../config';
-<<<<<<< HEAD
 import { CreateUser, createUser, deleteWebauthnCredential, getUserByCredentials, getUserByDID, getUserByWebauthnCredential, newWebauthnCredentialEntity, updateUserByDID, UpdateUserErr, updateWebauthnCredential, UserEntity } from '../entities/user.entity';
-=======
-import { CreateUser, createUser, deleteWebauthnCredential, getUserByCredentials, getUserByDID, getUserByWebauthnCredential, newWebauthnCredentialEntity, updateUserByDID, UpdateUserErr, updateWebauthnCredential } from '../entities/user.entity';
->>>>>>> 9719f8e4
 import { jsonParseTaggedBinary, jsonStringifyTaggedBinary } from '../util/util';
 import { AuthMiddleware } from '../middlewares/auth.middleware';
 import { ChallengeErr, createChallenge, popChallenge } from '../entities/WebauthnChallenge.entity';
@@ -37,21 +33,12 @@
 async function initNewUser(req: Request): Promise<{ fcmToken: Buffer, browserFcmToken: Buffer, keys: Buffer, did: string, displayName: string, privateData: Buffer }> {
 	const fcmToken = req.body.fcm_token ? Buffer.from(req.body.fcm_token) : Buffer.from("");
 	const browserFcmToken = req.body.browser_fcm_token ? Buffer.from(req.body.browser_fcm_token) : Buffer.from("");
-<<<<<<< HEAD
+	console.log("Body = ", req.body)
 	return {
 		fcmToken,
 		browserFcmToken,
 		keys: Buffer.from(JSON.stringify(req.body.keys)),
 		did: req.body.keys.did,
-=======
-	const { did, key } = await didKeyUtilityService.generateKeyPair();
-	console.log("Generated did = ", did)
-	return {
-		fcmToken,
-		browserFcmToken,
-		keys: Buffer.from(JSON.stringify(key)),
-		did: did,
->>>>>>> 9719f8e4
 		displayName: req.body.displayName,
 		privateData: Buffer.from(req.body.privateData),
 	};
