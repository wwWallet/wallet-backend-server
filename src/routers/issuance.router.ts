
import express, { Router } from 'express';
import { AuthMiddleware } from '../middlewares/auth.middleware';
import _ from 'lodash';
import { appContainer } from '../services/inversify.config';
import { IssuanceErr, OpenidCredentialReceiving } from '../services/interfaces';
import { TYPES } from '../services/types';


const openidForCredentialIssuanceService = appContainer.get<OpenidCredentialReceiving>(TYPES.OpenidForCredentialIssuanceService);

/**
 * "/issuance"
 * This controller will be used on the issuance phase
 */
const issuanceRouter: Router = express.Router();
issuanceRouter.use(AuthMiddleware);


issuanceRouter.post('/generate/authorization/request', async (req, res) => {
	console.info("Received initiation")
	try {
		const {
			legal_person_did,
		} = req.body;
		const result = await openidForCredentialIssuanceService.generateAuthorizationRequestURL(req.user.did, null, legal_person_did);
		res.send(result);
	}
	catch(err) {
		res.status(500).send({});
	}

})

issuanceRouter.post('/generate/authorization/request/with/offer', async (req, res) => {
	try {
		const {
			credential_offer_url,
		} = req.body;

		const result = await openidForCredentialIssuanceService.generateAuthorizationRequestURL(req.user.did, credential_offer_url, null);
		res.send(result);
	}
	catch(err) {
		return res.status(500).send({});
	}

})

issuanceRouter.post('/handle/authorization/response', async (req, res) => {
	try {
		const {
			authorization_response_url
		} = req.body;


		if (!(new URL(authorization_response_url).searchParams.get("code"))) {
			return res.status(500).send({});
		}
<<<<<<< HEAD
		const result = await openidForCredentialIssuanceService.handleAuthorizationResponse(req.user.username, authorization_response_url);
		if (result.ok) {
			res.send({});
		} else if (result.val === IssuanceErr.STATE_NOT_FOUND) {
			res.status(404).send({});
		} else {
			res.status(500).send({});
		}
=======
		await openidForCredentialIssuanceService.handleAuthorizationResponse(req.user.did, authorization_response_url);
		res.send({});
>>>>>>> 7e0353d5
	}
	catch(err) {
		res.status(500).send({ error: "Failed to handle authorization response" });
	}

})

issuanceRouter.post('/request/credentials/with/pre_authorized', async (req, res) => {
	try {
		const {
			user_pin
		} = req.body;

		await openidForCredentialIssuanceService.requestCredentialsWithPreAuthorizedGrant(req.user.did, user_pin);
		res.send({});
	}
	catch(err) {
		res.status(500).send({ error: "Failed to handle authorization response" });
	}

})

export {
	issuanceRouter
}<|MERGE_RESOLUTION|>--- conflicted
+++ resolved
@@ -57,8 +57,7 @@
 		if (!(new URL(authorization_response_url).searchParams.get("code"))) {
 			return res.status(500).send({});
 		}
-<<<<<<< HEAD
-		const result = await openidForCredentialIssuanceService.handleAuthorizationResponse(req.user.username, authorization_response_url);
+		const result = await openidForCredentialIssuanceService.handleAuthorizationResponse(req.user.did, authorization_response_url);
 		if (result.ok) {
 			res.send({});
 		} else if (result.val === IssuanceErr.STATE_NOT_FOUND) {
@@ -66,10 +65,6 @@
 		} else {
 			res.status(500).send({});
 		}
-=======
-		await openidForCredentialIssuanceService.handleAuthorizationResponse(req.user.did, authorization_response_url);
-		res.send({});
->>>>>>> 7e0353d5
 	}
 	catch(err) {
 		res.status(500).send({ error: "Failed to handle authorization response" });
