--- conflicted
+++ resolved
@@ -57,11 +57,7 @@
 		if (!(new URL(authorization_response_url).searchParams.get("code"))) {
 			return res.status(500).send({});
 		}
-<<<<<<< HEAD
-		await openidForCredentialIssuanceService.handleAuthorizationResponse(req.user.did, authorization_response_url);
-		res.send({});
-=======
-		const result = await openidForCredentialIssuanceService.handleAuthorizationResponse(req.user.username, authorization_response_url);
+		const result = await openidForCredentialIssuanceService.handleAuthorizationResponse(req.user.did, authorization_response_url);
 		if (result.ok) {
 			res.send({});
 		} else if (result.val === IssuanceErr.STATE_NOT_FOUND) {
@@ -69,7 +65,6 @@
 		} else {
 			res.status(500).send({});
 		}
->>>>>>> ae339b1b
 	}
 	catch(err) {
 		res.status(500).send({ error: "Failed to handle authorization response" });
